--- conflicted
+++ resolved
@@ -9,31 +9,16 @@
 
 import org.apache.commons.pool2.impl.GenericObjectPoolConfig;
 
-<<<<<<< HEAD
 public class JedisCluster extends BinaryJedisCluster implements JedisCommands,
     JedisClusterScriptingCommands {
-=======
-import redis.clients.jedis.BinaryClient.LIST_POSITION;
-
-public class JedisCluster implements JedisCommands, BasicCommands, Closeable {
-  public static final short HASHSLOTS = 16384;
-  private static final int DEFAULT_TIMEOUT = 2000;
-  private static final int DEFAULT_MAX_REDIRECTIONS = 5;
-
->>>>>>> d1842a2a
+
   public static enum Reset {
     SOFT, HARD
   }
 
-<<<<<<< HEAD
   public JedisCluster(Set<HostAndPort> nodes) {
     this(nodes, DEFAULT_TIMEOUT);
   }
-=======
-  private int maxRedirections;
-
-  private JedisClusterConnectionHandler connectionHandler;
->>>>>>> d1842a2a
 
   public JedisCluster(Set<HostAndPort> nodes, int timeout) {
     this(nodes, timeout, DEFAULT_MAX_REDIRECTIONS);
@@ -53,18 +38,16 @@
 
   public JedisCluster(Set<HostAndPort> jedisClusterNode, int timeout, int maxRedirections,
       final GenericObjectPoolConfig poolConfig) {
-<<<<<<< HEAD
     super(jedisClusterNode, timeout, maxRedirections, poolConfig);
-=======
-    this.connectionHandler = new JedisSlotBasedConnectionHandler(jedisClusterNode, poolConfig,
-        timeout);
-    this.maxRedirections = maxRedirections;
->>>>>>> d1842a2a
+  }
+
+  public Map<String, JedisPool> getClusterNodes() {
+    return connectionHandler.getNodes();
   }
 
   @Override
   public Object eval(final String script, final int keyCount, final String... params) {
-    return new JedisClusterCommand<Object>(connectionHandler, timeout, maxRedirections) {
+    return new JedisClusterCommand<Object>(connectionHandler, maxRedirections) {
       @Override
       public Object execute(Jedis connection) {
         return connection.eval(script, keyCount, params);
@@ -74,7 +57,7 @@
 
   @Override
   public Object eval(final String script, final String key) {
-    return new JedisClusterCommand<Object>(connectionHandler, timeout, maxRedirections) {
+    return new JedisClusterCommand<Object>(connectionHandler, maxRedirections) {
       @Override
       public Object execute(Jedis connection) {
         return connection.eval(script);
@@ -84,7 +67,7 @@
 
   @Override
   public Object eval(final String script, final List<String> keys, final List<String> args) {
-    return new JedisClusterCommand<Object>(connectionHandler, timeout, maxRedirections) {
+    return new JedisClusterCommand<Object>(connectionHandler, maxRedirections) {
       @Override
       public Object execute(Jedis connection) {
         return connection.eval(script, keys, args);
@@ -94,7 +77,7 @@
 
   @Override
   public Object evalsha(final String sha1, final int keyCount, final String... params) {
-    return new JedisClusterCommand<Object>(connectionHandler, timeout, maxRedirections) {
+    return new JedisClusterCommand<Object>(connectionHandler, maxRedirections) {
       @Override
       public Object execute(Jedis connection) {
         return connection.evalsha(sha1, keyCount, params);
@@ -104,7 +87,7 @@
 
   @Override
   public Object evalsha(final String sha1, final List<String> keys, final List<String> args) {
-    return new JedisClusterCommand<Object>(connectionHandler, timeout, maxRedirections) {
+    return new JedisClusterCommand<Object>(connectionHandler, maxRedirections) {
       @Override
       public Object execute(Jedis connection) {
         return connection.evalsha(sha1, keys, args);
@@ -114,7 +97,7 @@
 
   @Override
   public Object evalsha(final String script, final String key) {
-    return new JedisClusterCommand<Object>(connectionHandler, timeout, maxRedirections) {
+    return new JedisClusterCommand<Object>(connectionHandler, maxRedirections) {
       @Override
       public Object execute(Jedis connection) {
         return connection.evalsha(script);
@@ -124,7 +107,7 @@
 
   @Override
   public Boolean scriptExists(final String sha1, final String key) {
-    return new JedisClusterCommand<Boolean>(connectionHandler, timeout, maxRedirections) {
+    return new JedisClusterCommand<Boolean>(connectionHandler, maxRedirections) {
       @Override
       public Boolean execute(Jedis connection) {
         return connection.scriptExists(sha1);
@@ -134,7 +117,7 @@
 
   @Override
   public List<Boolean> scriptExists(final String key, final String... sha1) {
-    return new JedisClusterCommand<List<Boolean>>(connectionHandler, timeout, maxRedirections) {
+    return new JedisClusterCommand<List<Boolean>>(connectionHandler, maxRedirections) {
       @Override
       public List<Boolean> execute(Jedis connection) {
         return connection.scriptExists(sha1);
@@ -144,7 +127,7 @@
 
   @Override
   public String scriptLoad(final String script, final String key) {
-    return new JedisClusterCommand<String>(connectionHandler, timeout, maxRedirections) {
+    return new JedisClusterCommand<String>(connectionHandler, maxRedirections) {
       @Override
       public String execute(Jedis connection) {
         return connection.scriptLoad(script);
@@ -1224,12 +1207,8 @@
 
   @Override
   public String echo(final String string) {
-<<<<<<< HEAD
     // note that it'll be run from arbitary node
-    return new JedisClusterCommand<String>(connectionHandler, timeout, maxRedirections) {
-=======
-    return new JedisClusterCommand<String>(connectionHandler, maxRedirections) {
->>>>>>> d1842a2a
+    return new JedisClusterCommand<String>(connectionHandler, maxRedirections) {
       @Override
       public String execute(Jedis connection) {
         return connection.echo(string);
@@ -1267,283 +1246,6 @@
     }.run(key);
   }
 
-<<<<<<< HEAD
-=======
-  /**
-   * Deprecated, BasicCommands is not fit to JedisCluster, so it'll be removed
-   */
-  @Deprecated
-  @Override
-  public String ping() {
-    return new JedisClusterCommand<String>(connectionHandler, maxRedirections) {
-      @Override
-      public String execute(Jedis connection) {
-        return connection.ping();
-      }
-    }.run(null);
-  }
-
-  /**
-   * Deprecated, BasicCommands is not fit to JedisCluster, so it'll be removed
-   */
-  @Deprecated
-  @Override
-  public String quit() {
-    return new JedisClusterCommand<String>(connectionHandler, maxRedirections) {
-      @Override
-      public String execute(Jedis connection) {
-        return connection.quit();
-      }
-    }.run(null);
-  }
-
-  /**
-   * Deprecated, BasicCommands is not fit to JedisCluster, so it'll be removed
-   */
-  @Deprecated
-  @Override
-  public String flushDB() {
-    return new JedisClusterCommand<String>(connectionHandler, maxRedirections) {
-      @Override
-      public String execute(Jedis connection) {
-        return connection.flushDB();
-      }
-    }.run(null);
-  }
-
-  /**
-   * Deprecated, BasicCommands is not fit to JedisCluster, so it'll be removed
-   */
-  @Deprecated
-  @Override
-  public Long dbSize() {
-    return new JedisClusterCommand<Long>(connectionHandler, maxRedirections) {
-      @Override
-      public Long execute(Jedis connection) {
-        return connection.dbSize();
-      }
-    }.run(null);
-  }
-
-  /**
-   * Deprecated, BasicCommands is not fit to JedisCluster, so it'll be removed
-   */
-  @Deprecated
-  @Override
-  public String select(final int index) {
-    return new JedisClusterCommand<String>(connectionHandler, maxRedirections) {
-      @Override
-      public String execute(Jedis connection) {
-        return connection.select(index);
-      }
-    }.run(null);
-  }
-
-  /**
-   * Deprecated, BasicCommands is not fit to JedisCluster, so it'll be removed
-   */
-  @Deprecated
-  @Override
-  public String flushAll() {
-    return new JedisClusterCommand<String>(connectionHandler, maxRedirections) {
-      @Override
-      public String execute(Jedis connection) {
-        return connection.flushAll();
-      }
-    }.run(null);
-  }
-
-  /**
-   * Deprecated, BasicCommands is not fit to JedisCluster, so it'll be removed
-   */
-  @Deprecated
-  @Override
-  public String auth(final String password) {
-    return new JedisClusterCommand<String>(connectionHandler, maxRedirections) {
-      @Override
-      public String execute(Jedis connection) {
-        return connection.auth(password);
-      }
-    }.run(null);
-  }
-
-  /**
-   * Deprecated, BasicCommands is not fit to JedisCluster, so it'll be removed
-   */
-  @Deprecated
-  @Override
-  public String save() {
-    return new JedisClusterCommand<String>(connectionHandler, maxRedirections) {
-      @Override
-      public String execute(Jedis connection) {
-        return connection.save();
-      }
-    }.run(null);
-  }
-
-  /**
-   * Deprecated, BasicCommands is not fit to JedisCluster, so it'll be removed
-   */
-  @Deprecated
-  @Override
-  public String bgsave() {
-    return new JedisClusterCommand<String>(connectionHandler, maxRedirections) {
-      @Override
-      public String execute(Jedis connection) {
-        return connection.bgsave();
-      }
-    }.run(null);
-  }
-
-  /**
-   * Deprecated, BasicCommands is not fit to JedisCluster, so it'll be removed
-   */
-  @Deprecated
-  @Override
-  public String bgrewriteaof() {
-    return new JedisClusterCommand<String>(connectionHandler, maxRedirections) {
-      @Override
-      public String execute(Jedis connection) {
-        return connection.bgrewriteaof();
-      }
-    }.run(null);
-  }
-
-  /**
-   * Deprecated, BasicCommands is not fit to JedisCluster, so it'll be removed
-   */
-  @Deprecated
-  @Override
-  public Long lastsave() {
-    return new JedisClusterCommand<Long>(connectionHandler, maxRedirections) {
-      @Override
-      public Long execute(Jedis connection) {
-        return connection.lastsave();
-      }
-    }.run(null);
-  }
-
-  /**
-   * Deprecated, BasicCommands is not fit to JedisCluster, so it'll be removed
-   */
-  @Deprecated
-  @Override
-  public String shutdown() {
-    return new JedisClusterCommand<String>(connectionHandler, maxRedirections) {
-      @Override
-      public String execute(Jedis connection) {
-        return connection.shutdown();
-      }
-    }.run(null);
-  }
-
-  /**
-   * Deprecated, BasicCommands is not fit to JedisCluster, so it'll be removed
-   */
-  @Deprecated
-  @Override
-  public String info() {
-    return new JedisClusterCommand<String>(connectionHandler, maxRedirections) {
-      @Override
-      public String execute(Jedis connection) {
-        return connection.info();
-      }
-    }.run(null);
-  }
-
-  /**
-   * Deprecated, BasicCommands is not fit to JedisCluster, so it'll be removed
-   */
-  @Deprecated
-  @Override
-  public String info(final String section) {
-    return new JedisClusterCommand<String>(connectionHandler, maxRedirections) {
-      @Override
-      public String execute(Jedis connection) {
-        return connection.info(section);
-      }
-    }.run(null);
-  }
-
-  /**
-   * Deprecated, BasicCommands is not fit to JedisCluster, so it'll be removed
-   */
-  @Deprecated
-  @Override
-  public String slaveof(final String host, final int port) {
-    return new JedisClusterCommand<String>(connectionHandler, maxRedirections) {
-      @Override
-      public String execute(Jedis connection) {
-        return connection.slaveof(host, port);
-      }
-    }.run(null);
-  }
-
-  /**
-   * Deprecated, BasicCommands is not fit to JedisCluster, so it'll be removed
-   */
-  @Deprecated
-  @Override
-  public String slaveofNoOne() {
-    return new JedisClusterCommand<String>(connectionHandler, maxRedirections) {
-      @Override
-      public String execute(Jedis connection) {
-        return connection.slaveofNoOne();
-      }
-    }.run(null);
-  }
-
-  /**
-   * Deprecated, BasicCommands is not fit to JedisCluster, so it'll be removed
-   */
-  @Deprecated
-  @Override
-  public int getDB() {
-    return new JedisClusterCommand<Integer>(connectionHandler, maxRedirections) {
-      @Override
-      public Integer execute(Jedis connection) {
-        return connection.getDB();
-      }
-    }.run(null);
-  }
-
-  /**
-   * Deprecated, BasicCommands is not fit to JedisCluster, so it'll be removed
-   */
-  @Deprecated
-  @Override
-  public String debug(final DebugParams params) {
-    return new JedisClusterCommand<String>(connectionHandler, maxRedirections) {
-      @Override
-      public String execute(Jedis connection) {
-        return connection.debug(params);
-      }
-    }.run(null);
-  }
-
-  /**
-   * Deprecated, BasicCommands is not fit to JedisCluster, so it'll be removed
-   */
-  @Deprecated
-  @Override
-  public String configResetStat() {
-    return new JedisClusterCommand<String>(connectionHandler, maxRedirections) {
-      @Override
-      public String execute(Jedis connection) {
-        return connection.configResetStat();
-      }
-    }.run(null);
-  }
-
->>>>>>> d1842a2a
-  public Map<String, JedisPool> getClusterNodes() {
-    return connectionHandler.getNodes();
-  }
-
-  /**
-   * Deprecated, BasicCommands is not fit to JedisCluster, so it'll be removed
-   */
-  @Deprecated
   @Override
   public ScanResult<Entry<String, String>> hscan(final String key, final String cursor) {
     return new JedisClusterCommand<ScanResult<Entry<String, String>>>(connectionHandler,
