package redis.clients.jedis;

import java.util.List;
import java.util.Map;
import java.util.Map.Entry;
import java.util.Set;

import redis.clients.jedis.BinaryClient.LIST_POSITION;

<<<<<<< HEAD
public class JedisCluster implements JedisCommands {
    public static final short HASHSLOTS = 16384;
    private static final int DEFAULT_TIMEOUT = 1;
    private static final int DEFAULT_MAX_REDIRECTIONS = 5;
=======
public class JedisCluster extends BinaryJedisCluster implements JedisCommands, 
        JedisClusterScriptingCommands {
>>>>>>> 79d27ef6


    public JedisCluster(Set<HostAndPort> nodes, int timeout) {
	super(nodes, timeout, DEFAULT_MAX_REDIRECTIONS);
    }

    public JedisCluster(Set<HostAndPort> nodes) {
	super(nodes, DEFAULT_TIMEOUT);
    }

    public JedisCluster(Set<HostAndPort> jedisClusterNode, int timeout,
	    int maxRedirections) {
	super(jedisClusterNode, timeout, maxRedirections);
    }

    @Override
    public String set(final String key, final String value) {
	return new JedisClusterCommand<String>(connectionHandler, timeout,
		maxRedirections) {
	    @Override
	    public String execute(Jedis connection) {
		return connection.set(key, value);
	    }
	}.run(key);
    }

    @Override
    public String get(final String key) {
	return new JedisClusterCommand<String>(connectionHandler, timeout,
		maxRedirections) {
	    @Override
	    public String execute(Jedis connection) {
		return connection.get(key);
	    }
	}.run(key);
    }

    @Override
    public Boolean exists(final String key) {
	return new JedisClusterCommand<Boolean>(connectionHandler, timeout,
		maxRedirections) {
	    @Override
	    public Boolean execute(Jedis connection) {
		return connection.exists(key);
	    }
	}.run(key);
    }

    @Override
    public Long persist(final String key) {
	return new JedisClusterCommand<Long>(connectionHandler, timeout,
		maxRedirections) {
	    @Override
	    public Long execute(Jedis connection) {
		return connection.persist(key);
	    }
	}.run(key);
    }

    @Override
    public String type(final String key) {
	return new JedisClusterCommand<String>(connectionHandler, timeout,
		maxRedirections) {
	    @Override
	    public String execute(Jedis connection) {
		return connection.type(key);
	    }
	}.run(key);
    }

    @Override
    public Long expire(final String key, final int seconds) {
	return new JedisClusterCommand<Long>(connectionHandler, timeout,
		maxRedirections) {
	    @Override
	    public Long execute(Jedis connection) {
		return connection.expire(key, seconds);
	    }
	}.run(key);
    }

    @Override
    public Long expireAt(final String key, final long unixTime) {
	return new JedisClusterCommand<Long>(connectionHandler, timeout,
		maxRedirections) {
	    @Override
	    public Long execute(Jedis connection) {
		return connection
			.expireAt(key, unixTime);
	    }
	}.run(key);
    }

    @Override
    public Long ttl(final String key) {
	return new JedisClusterCommand<Long>(connectionHandler, timeout,
		maxRedirections) {
	    @Override
	    public Long execute(Jedis connection) {
		return connection.ttl(key);
	    }
	}.run(key);
    }

    @Override
    public Boolean setbit(final String key, final long offset,
	    final boolean value) {
	return new JedisClusterCommand<Boolean>(connectionHandler, timeout,
		maxRedirections) {
	    @Override
	    public Boolean execute(Jedis connection) {
		return connection.setbit(key, offset,
			value);
	    }
	}.run(key);
    }

    @Override
    public Boolean setbit(final String key, final long offset,
	    final String value) {
	return new JedisClusterCommand<Boolean>(connectionHandler, timeout,
		maxRedirections) {
	    @Override
	    public Boolean execute(Jedis connection) {
		return connection.setbit(key, offset,
			value);
	    }
	}.run(key);
    }

    @Override
    public Boolean getbit(final String key, final long offset) {
	return new JedisClusterCommand<Boolean>(connectionHandler, timeout,
		maxRedirections) {
	    @Override
	    public Boolean execute(Jedis connection) {
		return connection.getbit(key, offset);
	    }
	}.run(key);
    }

    @Override
    public Long setrange(final String key, final long offset, final String value) {
	return new JedisClusterCommand<Long>(connectionHandler, timeout,
		maxRedirections) {
	    @Override
	    public Long execute(Jedis connection) {
		return connection.setrange(key, offset,
			value);
	    }
	}.run(key);
    }

    @Override
    public String getrange(final String key, final long startOffset,
	    final long endOffset) {
	return new JedisClusterCommand<String>(connectionHandler, timeout,
		maxRedirections) {
	    @Override
	    public String execute(Jedis connection) {
		return connection.getrange(key,
			startOffset, endOffset);
	    }
	}.run(key);
    }

    @Override
    public String getSet(final String key, final String value) {
	return new JedisClusterCommand<String>(connectionHandler, timeout,
		maxRedirections) {
	    @Override
	    public String execute(Jedis connection) {
		return connection.getSet(key, value);
	    }
	}.run(key);
    }

    @Override
    public Long setnx(final String key, final String value) {
	return new JedisClusterCommand<Long>(connectionHandler, timeout,
		maxRedirections) {
	    @Override
	    public Long execute(Jedis connection) {
		return connection.setnx(key, value);
	    }
	}.run(key);
    }

    @Override
    public String setex(final String key, final int seconds, final String value) {
	return new JedisClusterCommand<String>(connectionHandler, timeout,
		maxRedirections) {
	    @Override
	    public String execute(Jedis connection) {
		return connection.setex(key, seconds,
			value);
	    }
	}.run(key);
    }

    @Override
    public Long decrBy(final String key, final long integer) {
	return new JedisClusterCommand<Long>(connectionHandler, timeout,
		maxRedirections) {
	    @Override
	    public Long execute(Jedis connection) {
		return connection.decrBy(key, integer);
	    }
	}.run(key);
    }

    @Override
    public Long decr(final String key) {
	return new JedisClusterCommand<Long>(connectionHandler, timeout,
		maxRedirections) {
	    @Override
	    public Long execute(Jedis connection) {
		return connection.decr(key);
	    }
	}.run(key);
    }

    @Override
    public Long incrBy(final String key, final long integer) {
	return new JedisClusterCommand<Long>(connectionHandler, timeout,
		maxRedirections) {
	    @Override
	    public Long execute(Jedis connection) {
		return connection.incrBy(key, integer);
	    }
	}.run(key);
    }

    @Override
    public Long incr(final String key) {
	return new JedisClusterCommand<Long>(connectionHandler, timeout,
		maxRedirections) {
	    @Override
	    public Long execute(Jedis connection) {
		return connection.incr(key);
	    }
	}.run(key);
    }

    @Override
    public Long append(final String key, final String value) {
	return new JedisClusterCommand<Long>(connectionHandler, timeout,
		maxRedirections) {
	    @Override
	    public Long execute(Jedis connection) {
		return connection.append(key, value);
	    }
	}.run(key);
    }

    @Override
    public String substr(final String key, final int start, final int end) {
	return new JedisClusterCommand<String>(connectionHandler, timeout,
		maxRedirections) {
	    @Override
	    public String execute(Jedis connection) {
		return connection
			.substr(key, start, end);
	    }
	}.run(key);
    }

    @Override
    public Long hset(final String key, final String field, final String value) {
	return new JedisClusterCommand<Long>(connectionHandler, timeout,
		maxRedirections) {
	    @Override
	    public Long execute(Jedis connection) {
		return connection
			.hset(key, field, value);
	    }
	}.run(key);
    }

    @Override
    public String hget(final String key, final String field) {
	return new JedisClusterCommand<String>(connectionHandler, timeout,
		maxRedirections) {
	    @Override
	    public String execute(Jedis connection) {
		return connection.hget(key, field);
	    }
	}.run(key);
    }

    @Override
    public Long hsetnx(final String key, final String field, final String value) {
	return new JedisClusterCommand<Long>(connectionHandler, timeout,
		maxRedirections) {
	    @Override
	    public Long execute(Jedis connection) {
		return connection.hsetnx(key, field,
			value);
	    }
	}.run(key);
    }

    @Override
    public String hmset(final String key, final Map<String, String> hash) {
	return new JedisClusterCommand<String>(connectionHandler, timeout,
		maxRedirections) {
	    @Override
	    public String execute(Jedis connection) {
		return connection.hmset(key, hash);
	    }
	}.run(key);
    }

    @Override
    public List<String> hmget(final String key, final String... fields) {
	return new JedisClusterCommand<List<String>>(connectionHandler,
		timeout, maxRedirections) {
	    @Override
	    public List<String> execute(Jedis connection) {
		return connection.hmget(key, fields);
	    }
	}.run(key);
    }

    @Override
    public Long hincrBy(final String key, final String field, final long value) {
	return new JedisClusterCommand<Long>(connectionHandler, timeout,
		maxRedirections) {
	    @Override
	    public Long execute(Jedis connection) {
		return connection.hincrBy(key, field,
			value);
	    }
	}.run(key);
    }

    @Override
    public Boolean hexists(final String key, final String field) {
	return new JedisClusterCommand<Boolean>(connectionHandler, timeout,
		maxRedirections) {
	    @Override
	    public Boolean execute(Jedis connection) {
		return connection.hexists(key, field);
	    }
	}.run(key);
    }

    @Override
    public Long hdel(final String key, final String... field) {
	return new JedisClusterCommand<Long>(connectionHandler, timeout,
		maxRedirections) {
	    @Override
	    public Long execute(Jedis connection) {
		return connection.hdel(key, field);
	    }
	}.run(key);
    }

    @Override
    public Long hlen(final String key) {
	return new JedisClusterCommand<Long>(connectionHandler, timeout,
		maxRedirections) {
	    @Override
	    public Long execute(Jedis connection) {
		return connection.hdel(key);
	    }
	}.run(key);
    }

    @Override
    public Set<String> hkeys(final String key) {
	return new JedisClusterCommand<Set<String>>(connectionHandler, timeout,
		maxRedirections) {
	    @Override
	    public Set<String> execute(Jedis connection) {
		return connection.hkeys(key);
	    }
	}.run(key);
    }

    @Override
    public List<String> hvals(final String key) {
	return new JedisClusterCommand<List<String>>(connectionHandler,
		timeout, maxRedirections) {
	    @Override
	    public List<String> execute(Jedis connection) {
		return connection.hvals(key);
	    }
	}.run(key);
    }

    @Override
    public Map<String, String> hgetAll(final String key) {
	return new JedisClusterCommand<Map<String, String>>(connectionHandler,
		timeout, maxRedirections) {
	    @Override
	    public Map<String, String> execute(Jedis connection) {
		return connection.hgetAll(key);
	    }
	}.run(key);
    }

    @Override
    public Long rpush(final String key, final String... string) {
	return new JedisClusterCommand<Long>(connectionHandler, timeout,
		maxRedirections) {
	    @Override
	    public Long execute(Jedis connection) {
		return connection.rpush(key, string);
	    }
	}.run(key);
    }

    @Override
    public Long lpush(final String key, final String... string) {
	return new JedisClusterCommand<Long>(connectionHandler, timeout,
		maxRedirections) {
	    @Override
	    public Long execute(Jedis connection) {
		return connection.lpush(key, string);
	    }
	}.run(key);
    }

    @Override
    public Long llen(final String key) {
	return new JedisClusterCommand<Long>(connectionHandler, timeout,
		maxRedirections) {
	    @Override
	    public Long execute(Jedis connection) {
		return connection.llen(key);
	    }
	}.run(key);
    }

    @Override
    public List<String> lrange(final String key, final long start,
	    final long end) {
	return new JedisClusterCommand<List<String>>(connectionHandler,
		timeout, maxRedirections) {
	    @Override
	    public List<String> execute(Jedis connection) {
		return connection
			.lrange(key, start, end);
	    }
	}.run(key);
    }

    @Override
    public String ltrim(final String key, final long start, final long end) {
	return new JedisClusterCommand<String>(connectionHandler, timeout,
		maxRedirections) {
	    @Override
	    public String execute(Jedis connection) {
		return connection.ltrim(key, start, end);
	    }
	}.run(key);
    }

    @Override
    public String lindex(final String key, final long index) {
	return new JedisClusterCommand<String>(connectionHandler, timeout,
		maxRedirections) {
	    @Override
	    public String execute(Jedis connection) {
		return connection.lindex(key, index);
	    }
	}.run(key);
    }

    @Override
    public String lset(final String key, final long index, final String value) {
	return new JedisClusterCommand<String>(connectionHandler, timeout,
		maxRedirections) {
	    @Override
	    public String execute(Jedis connection) {
		return connection
			.lset(key, index, value);
	    }
	}.run(key);
    }

    @Override
    public Long lrem(final String key, final long count, final String value) {
	return new JedisClusterCommand<Long>(connectionHandler, timeout,
		maxRedirections) {
	    @Override
	    public Long execute(Jedis connection) {
		return connection
			.lrem(key, count, value);
	    }
	}.run(key);
    }

    @Override
    public String lpop(final String key) {
	return new JedisClusterCommand<String>(connectionHandler, timeout,
		maxRedirections) {
	    @Override
	    public String execute(Jedis connection) {
		return connection.lpop(key);
	    }
	}.run(key);
    }

    @Override
    public String rpop(final String key) {
	return new JedisClusterCommand<String>(connectionHandler, timeout,
		maxRedirections) {
	    @Override
	    public String execute(Jedis connection) {
		return connection.rpop(key);
	    }
	}.run(key);
    }

    @Override
    public Long sadd(final String key, final String... member) {
	return new JedisClusterCommand<Long>(connectionHandler, timeout,
		maxRedirections) {
	    @Override
	    public Long execute(Jedis connection) {
		return connection.sadd(key, member);
	    }
	}.run(key);
    }

    @Override
    public Set<String> smembers(final String key) {
	return new JedisClusterCommand<Set<String>>(connectionHandler, timeout,
		maxRedirections) {
	    @Override
	    public Set<String> execute(Jedis connection) {
		return connection.smembers(key);
	    }
	}.run(key);
    }

    @Override
    public Long srem(final String key, final String... member) {
	return new JedisClusterCommand<Long>(connectionHandler, timeout,
		maxRedirections) {
	    @Override
	    public Long execute(Jedis connection) {
		return connection.srem(key, member);
	    }
	}.run(key);
    }

    @Override
    public String spop(final String key) {
	return new JedisClusterCommand<String>(connectionHandler, timeout,
		maxRedirections) {
	    @Override
	    public String execute(Jedis connection) {
		return connection.spop(key);
	    }
	}.run(key);
    }

    @Override
    public Long scard(final String key) {
	return new JedisClusterCommand<Long>(connectionHandler, timeout,
		maxRedirections) {
	    @Override
	    public Long execute(Jedis connection) {
		return connection.scard(key);
	    }
	}.run(key);
    }

    @Override
    public Boolean sismember(final String key, final String member) {
	return new JedisClusterCommand<Boolean>(connectionHandler, timeout,
		maxRedirections) {
	    @Override
	    public Boolean execute(Jedis connection) {
		return connection.sismember(key, member);
	    }
	}.run(key);
    }

    @Override
    public String srandmember(final String key) {
	return new JedisClusterCommand<String>(connectionHandler, timeout,
		maxRedirections) {
	    @Override
	    public String execute(Jedis connection) {
		return connection.srandmember(key);
	    }
	}.run(key);
    }

    @Override
    public Long strlen(final String key) {
	return new JedisClusterCommand<Long>(connectionHandler, timeout,
		maxRedirections) {
	    @Override
	    public Long execute(Jedis connection) {
		return connection.strlen(key);
	    }
	}.run(key);
    }

    @Override
    public Long zadd(final String key, final double score, final String member) {
	return new JedisClusterCommand<Long>(connectionHandler, timeout,
		maxRedirections) {
	    @Override
	    public Long execute(Jedis connection) {
		return connection.zadd(key, score,
			member);
	    }
	}.run(key);
    }

    @Override
    public Long zadd(final String key, final Map<String, Double> scoreMembers) {
	return new JedisClusterCommand<Long>(connectionHandler, timeout,
		maxRedirections) {
	    @Override
	    public Long execute(Jedis connection) {
		return connection
			.zadd(key, scoreMembers);
	    }
	}.run(key);
    }

    @Override
    public Set<String> zrange(final String key, final long start, final long end) {
	return new JedisClusterCommand<Set<String>>(connectionHandler, timeout,
		maxRedirections) {
	    @Override
	    public Set<String> execute(Jedis connection) {
		return connection
			.zrange(key, start, end);
	    }
	}.run(key);
    }

    @Override
    public Long zrem(final String key, final String... member) {
	return new JedisClusterCommand<Long>(connectionHandler, timeout,
		maxRedirections) {
	    @Override
	    public Long execute(Jedis connection) {
		return connection.zrem(key, member);
	    }
	}.run(key);
    }

    @Override
    public Double zincrby(final String key, final double score,
	    final String member) {
	return new JedisClusterCommand<Double>(connectionHandler, timeout,
		maxRedirections) {
	    @Override
	    public Double execute(Jedis connection) {
		return connection.zincrby(key, score,
			member);
	    }
	}.run(key);
    }

    @Override
    public Long zrank(final String key, final String member) {
	return new JedisClusterCommand<Long>(connectionHandler, timeout,
		maxRedirections) {
	    @Override
	    public Long execute(Jedis connection) {
		return connection.zrank(key, member);
	    }
	}.run(key);
    }

    @Override
    public Long zrevrank(final String key, final String member) {
	return new JedisClusterCommand<Long>(connectionHandler, timeout,
		maxRedirections) {
	    @Override
	    public Long execute(Jedis connection) {
		return connection.zrevrank(key, member);
	    }
	}.run(key);
    }

    @Override
    public Set<String> zrevrange(final String key, final long start,
	    final long end) {
	return new JedisClusterCommand<Set<String>>(connectionHandler, timeout,
		maxRedirections) {
	    @Override
	    public Set<String> execute(Jedis connection) {
		return connection.zrevrange(key, start,
			end);
	    }
	}.run(key);
    }

    @Override
    public Set<Tuple> zrangeWithScores(final String key, final long start,
	    final long end) {
	return new JedisClusterCommand<Set<Tuple>>(connectionHandler, timeout,
		maxRedirections) {
	    @Override
	    public Set<Tuple> execute(Jedis connection) {
		return connection.zrangeWithScores(key,
			start, end);
	    }
	}.run(key);
    }

    @Override
    public Set<Tuple> zrevrangeWithScores(final String key, final long start,
	    final long end) {
	return new JedisClusterCommand<Set<Tuple>>(connectionHandler, timeout,
		maxRedirections) {
	    @Override
	    public Set<Tuple> execute(Jedis connection) {
		return connection.zrevrangeWithScores(
			key, start, end);
	    }
	}.run(key);
    }

    @Override
    public Long zcard(final String key) {
	return new JedisClusterCommand<Long>(connectionHandler, timeout,
		maxRedirections) {
	    @Override
	    public Long execute(Jedis connection) {
		return connection.zcard(key);
	    }
	}.run(key);
    }

    @Override
    public Double zscore(final String key, final String member) {
	return new JedisClusterCommand<Double>(connectionHandler, timeout,
		maxRedirections) {
	    @Override
	    public Double execute(Jedis connection) {
		return connection.zscore(key, member);
	    }
	}.run(key);
    }

    @Override
    public List<String> sort(final String key) {
	return new JedisClusterCommand<List<String>>(connectionHandler,
		timeout, maxRedirections) {
	    @Override
	    public List<String> execute(Jedis connection) {
		return connection.sort(key);
	    }
	}.run(key);
    }

    @Override
    public List<String> sort(final String key,
	    final SortingParams sortingParameters) {
	return new JedisClusterCommand<List<String>>(connectionHandler,
		timeout, maxRedirections) {
	    @Override
	    public List<String> execute(Jedis connection) {
		return connection.sort(key,
			sortingParameters);
	    }
	}.run(key);
    }

    @Override
    public Long zcount(final String key, final double min, final double max) {
	return new JedisClusterCommand<Long>(connectionHandler, timeout,
		maxRedirections) {
	    @Override
	    public Long execute(Jedis connection) {
		return connection.zcount(key, min, max);
	    }
	}.run(key);
    }

    @Override
    public Long zcount(final String key, final String min, final String max) {
	return new JedisClusterCommand<Long>(connectionHandler, timeout,
		maxRedirections) {
	    @Override
	    public Long execute(Jedis connection) {
		return connection.zcount(key, min, max);
	    }
	}.run(key);
    }

    @Override
    public Set<String> zrangeByScore(final String key, final double min,
	    final double max) {
	return new JedisClusterCommand<Set<String>>(connectionHandler, timeout,
		maxRedirections) {
	    @Override
	    public Set<String> execute(Jedis connection) {
		return connection.zrangeByScore(key,
			min, max);
	    }
	}.run(key);
    }

    @Override
    public Set<String> zrangeByScore(final String key, final String min,
	    final String max) {
	return new JedisClusterCommand<Set<String>>(connectionHandler, timeout,
		maxRedirections) {
	    @Override
	    public Set<String> execute(Jedis connection) {
		return connection.zrangeByScore(key,
			min, max);
	    }
	}.run(key);
    }

    @Override
    public Set<String> zrevrangeByScore(final String key, final double max,
	    final double min) {
	return new JedisClusterCommand<Set<String>>(connectionHandler, timeout,
		maxRedirections) {
	    @Override
	    public Set<String> execute(Jedis connection) {
		return connection.zrevrangeByScore(key,
			min, max);
	    }
	}.run(key);
    }

    @Override
    public Set<String> zrangeByScore(final String key, final double min,
	    final double max, final int offset, final int count) {
	return new JedisClusterCommand<Set<String>>(connectionHandler, timeout,
		maxRedirections) {
	    @Override
	    public Set<String> execute(Jedis connection) {
		return connection.zrangeByScore(key,
			min, max, offset, count);
	    }
	}.run(key);
    }

    @Override
    public Set<String> zrevrangeByScore(final String key, final String max,
	    final String min) {
	return new JedisClusterCommand<Set<String>>(connectionHandler, timeout,
		maxRedirections) {
	    @Override
	    public Set<String> execute(Jedis connection) {
		return connection.zrevrangeByScore(key,
			min, max);
	    }
	}.run(key);
    }

    @Override
    public Set<String> zrangeByScore(final String key, final String min,
	    final String max, final int offset, final int count) {
	return new JedisClusterCommand<Set<String>>(connectionHandler, timeout,
		maxRedirections) {
	    @Override
	    public Set<String> execute(Jedis connection) {
		return connection.zrangeByScore(key,
			min, max, offset, count);
	    }
	}.run(key);
    }

    @Override
    public Set<String> zrevrangeByScore(final String key, final double max,
	    final double min, final int offset, final int count) {
	return new JedisClusterCommand<Set<String>>(connectionHandler, timeout,
		maxRedirections) {
	    @Override
	    public Set<String> execute(Jedis connection) {
		return connection.zrevrangeByScore(key,
			min, max, offset, count);
	    }
	}.run(key);
    }

    @Override
    public Set<Tuple> zrangeByScoreWithScores(final String key,
	    final double min, final double max) {
	return new JedisClusterCommand<Set<Tuple>>(connectionHandler, timeout,
		maxRedirections) {
	    @Override
	    public Set<Tuple> execute(Jedis connection) {
		return connection
			.zrangeByScoreWithScores(key, min, max);
	    }
	}.run(key);
    }

    @Override
    public Set<Tuple> zrevrangeByScoreWithScores(final String key,
	    final double max, final double min) {
	return new JedisClusterCommand<Set<Tuple>>(connectionHandler, timeout,
		maxRedirections) {
	    @Override
	    public Set<Tuple> execute(Jedis connection) {
		return connection
			.zrevrangeByScoreWithScores(key, min, max);
	    }
	}.run(key);
    }

    @Override
    public Set<Tuple> zrangeByScoreWithScores(final String key,
	    final double min, final double max, final int offset,
	    final int count) {
	return new JedisClusterCommand<Set<Tuple>>(connectionHandler, timeout,
		maxRedirections) {
	    @Override
	    public Set<Tuple> execute(Jedis connection) {
		return connection
			.zrangeByScoreWithScores(key, min, max, offset, count);
	    }
	}.run(key);
    }

    @Override
    public Set<String> zrevrangeByScore(final String key, final String max,
	    final String min, final int offset, final int count) {
	return new JedisClusterCommand<Set<String>>(connectionHandler, timeout,
		maxRedirections) {
	    @Override
	    public Set<String> execute(Jedis connection) {
		return connection.zrevrangeByScore(key,
			min, max, offset, count);
	    }
	}.run(key);
    }

    @Override
    public Set<Tuple> zrangeByScoreWithScores(final String key,
	    final String min, final String max) {
	return new JedisClusterCommand<Set<Tuple>>(connectionHandler, timeout,
		maxRedirections) {
	    @Override
	    public Set<Tuple> execute(Jedis connection) {
		return connection
			.zrangeByScoreWithScores(key, min, max);
	    }
	}.run(key);
    }

    @Override
    public Set<Tuple> zrevrangeByScoreWithScores(final String key,
	    final String max, final String min) {
	return new JedisClusterCommand<Set<Tuple>>(connectionHandler, timeout,
		maxRedirections) {
	    @Override
	    public Set<Tuple> execute(Jedis connection) {
		return connection
			.zrevrangeByScoreWithScores(key, min, max);
	    }
	}.run(key);
    }

    @Override
    public Set<Tuple> zrangeByScoreWithScores(final String key,
	    final String min, final String max, final int offset,
	    final int count) {
	return new JedisClusterCommand<Set<Tuple>>(connectionHandler, timeout,
		maxRedirections) {
	    @Override
	    public Set<Tuple> execute(Jedis connection) {
		return connection
			.zrangeByScoreWithScores(key, min, max, offset, count);
	    }
	}.run(key);
    }

    @Override
    public Set<Tuple> zrevrangeByScoreWithScores(final String key,
	    final double max, final double min, final int offset,
	    final int count) {
	return new JedisClusterCommand<Set<Tuple>>(connectionHandler, timeout,
		maxRedirections) {
	    @Override
	    public Set<Tuple> execute(Jedis connection) {
		return connection
			.zrevrangeByScoreWithScores(key, max, min, offset,
				count);
	    }
	}.run(key);
    }

    @Override
    public Set<Tuple> zrevrangeByScoreWithScores(final String key,
	    final String max, final String min, final int offset,
	    final int count) {
	return new JedisClusterCommand<Set<Tuple>>(connectionHandler, timeout,
		maxRedirections) {
	    @Override
	    public Set<Tuple> execute(Jedis connection) {
		return connection
			.zrevrangeByScoreWithScores(key, max, min, offset,
				count);
	    }
	}.run(key);
    }

    @Override
    public Long zremrangeByRank(final String key, final long start,
	    final long end) {
	return new JedisClusterCommand<Long>(connectionHandler, timeout,
		maxRedirections) {
	    @Override
	    public Long execute(Jedis connection) {
		return connection.zremrangeByRank(key,
			start, end);
	    }
	}.run(key);
    }

    @Override
    public Long zremrangeByScore(final String key, final double start,
	    final double end) {
	return new JedisClusterCommand<Long>(connectionHandler, timeout,
		maxRedirections) {
	    @Override
	    public Long execute(Jedis connection) {
		return connection.zremrangeByScore(key,
			start, end);
	    }
	}.run(key);
    }

    @Override
    public Long zremrangeByScore(final String key, final String start,
	    final String end) {
	return new JedisClusterCommand<Long>(connectionHandler, timeout,
		maxRedirections) {
	    @Override
	    public Long execute(Jedis connection) {
		return connection.zremrangeByScore(key,
			start, end);
	    }
	}.run(key);
    }

    @Override
    public Long linsert(final String key, final LIST_POSITION where,
	    final String pivot, final String value) {
	return new JedisClusterCommand<Long>(connectionHandler, timeout,
		maxRedirections) {
	    @Override
	    public Long execute(Jedis connection) {
		return connection.linsert(key, where,
			pivot, value);
	    }
	}.run(key);
    }

    @Override
    public Long lpushx(final String key, final String... string) {
	return new JedisClusterCommand<Long>(connectionHandler, timeout,
		maxRedirections) {
	    @Override
	    public Long execute(Jedis connection) {
		return connection.lpushx(key, string);
	    }
	}.run(key);
    }

    @Override
    public Long rpushx(final String key, final String... string) {
	return new JedisClusterCommand<Long>(connectionHandler, timeout,
		maxRedirections) {
	    @Override
	    public Long execute(Jedis connection) {
		return connection.rpushx(key, string);
	    }
	}.run(key);
    }

    @Override
    public List<String> blpop(final String arg) {
	return new JedisClusterCommand<List<String>>(connectionHandler,
		timeout, maxRedirections) {
	    @Override
	    public List<String> execute(Jedis connection) {
		return connection.blpop(arg);
	    }
	}.run(null);
    }

    @Override
    public List<String> brpop(final String arg) {
	return new JedisClusterCommand<List<String>>(connectionHandler,
		timeout, maxRedirections) {
	    @Override
	    public List<String> execute(Jedis connection) {
		return connection.brpop(arg);
	    }
	}.run(null);
    }

    @Override
    public Long del(final String key) {
	return new JedisClusterCommand<Long>(connectionHandler, timeout,
		maxRedirections) {
	    @Override
	    public Long execute(Jedis connection) {
		return connection.del(key);
	    }
	}.run(key);
    }

    @Override
    public String echo(final String string) {
	return new JedisClusterCommand<String>(connectionHandler, timeout,
		maxRedirections) {
	    @Override
	    public String execute(Jedis connection) {
		return connection.echo(string);
	    }
	}.run(null);
    }

    @Override
    public Long move(final String key, final int dbIndex) {
	return new JedisClusterCommand<Long>(connectionHandler, timeout,
		maxRedirections) {
	    @Override
	    public Long execute(Jedis connection) {
		return connection.move(key, dbIndex);
	    }
	}.run(key);
    }

    @Override
    public Long bitcount(final String key) {
	return new JedisClusterCommand<Long>(connectionHandler, timeout,
		maxRedirections) {
	    @Override
	    public Long execute(Jedis connection) {
		return connection.bitcount(key);
	    }
	}.run(key);
    }

    @Override
    public Long bitcount(final String key, final long start, final long end) {
	return new JedisClusterCommand<Long>(connectionHandler, timeout,
		maxRedirections) {
	    @Override
	    public Long execute(Jedis connection) {
		return connection.bitcount(key, start,
			end);
	    }
	}.run(key);
    }

<<<<<<< HEAD
    public Map<String, JedisPool> getClusterNodes() {
	return connectionHandler.getNodes();
    }

=======
>>>>>>> 79d27ef6
    @Deprecated
    /**
     * This method is deprecated due to bug (scan cursor should be unsigned long)
     * And will be removed on next major release
     * @see https://github.com/xetorthio/jedis/issues/531 
     */
    @Override
    public ScanResult<Entry<String, String>> hscan(final String key,
	    final int cursor) {
	return new JedisClusterCommand<ScanResult<Entry<String, String>>>(
		connectionHandler, timeout, maxRedirections) {
	    @Override
	    public ScanResult<Entry<String, String>> execute(Jedis connection) {
		return connection.hscan(key, cursor);
	    }
	}.run(null);
    }

    @Deprecated
    /**
     * This method is deprecated due to bug (scan cursor should be unsigned long)
     * And will be removed on next major release
     * @see https://github.com/xetorthio/jedis/issues/531 
     */
    @Override
    public ScanResult<String> sscan(final String key, final int cursor) {
	return new JedisClusterCommand<ScanResult<String>>(connectionHandler,
		timeout, maxRedirections) {
	    @Override
	    public ScanResult<String> execute(Jedis connection) {
		return connection.sscan(key, cursor);
	    }
	}.run(null);
    }

    @Deprecated
    /**
     * This method is deprecated due to bug (scan cursor should be unsigned long)
     * And will be removed on next major release
     * @see https://github.com/xetorthio/jedis/issues/531 
     */
    @Override
    public ScanResult<Tuple> zscan(final String key, final int cursor) {
	return new JedisClusterCommand<ScanResult<Tuple>>(connectionHandler,
		timeout, maxRedirections) {
	    @Override
	    public ScanResult<Tuple> execute(Jedis connection) {
		return connection.zscan(key, cursor);
	    }
	}.run(null);
    }
    
    @Override
    public ScanResult<Entry<String, String>> hscan(final String key,
	    final String cursor) {
	return new JedisClusterCommand<ScanResult<Entry<String, String>>>(
		connectionHandler, timeout, maxRedirections) {
	    @Override
	    public ScanResult<Entry<String, String>> execute(Jedis connection) {
		return connection.hscan(key, cursor);
	    }
	}.run(null);
    }
    
    @Override
    public ScanResult<String> sscan(final String key, final String cursor) {
	return new JedisClusterCommand<ScanResult<String>>(connectionHandler,
		timeout, maxRedirections) {
	    @Override
	    public ScanResult<String> execute(Jedis connection) {
		return connection.sscan(key, cursor);
	    }
	}.run(null);
    }
    
    @Override
    public ScanResult<Tuple> zscan(final String key, final String cursor) {
	return new JedisClusterCommand<ScanResult<Tuple>>(connectionHandler,
		timeout, maxRedirections) {
	    @Override
	    public ScanResult<Tuple> execute(Jedis connection) {
		return connection.zscan(key, cursor);
	    }
	}.run(null);
    }
    
    @Override
    public Object eval(final String script, final int keyCount, final String... params) {
    return new JedisClusterCommand<Object>(connectionHandler,
        timeout, maxRedirections) {
        @Override
        public Object execute(Jedis connection) {
        return connection.eval(script, keyCount, params);
        }
    }.run(keyCount, params);
    }
    
    @Override
    public Object eval(final String script, final String key) {
    return new JedisClusterCommand<Object>(connectionHandler,
        timeout, maxRedirections) {
        @Override
        public Object execute(Jedis connection) {
        return connection.eval(script);
        }
    }.run(key);
    }
    
    @Override
    public Object eval(final String script, final List<String> keys, final List<String> args) {
    return new JedisClusterCommand<Object>(connectionHandler,
        timeout, maxRedirections) {
        @Override
        public Object execute(Jedis connection) {
        return connection.eval(script, keys, args);
        }
    }.run(keys.size(), keys.toArray(new String[keys.size()]));
    }
    
    @Override
    public Object evalsha(final String sha1, final int keyCount, final String... params) {
    return new JedisClusterCommand<Object>(connectionHandler,
        timeout, maxRedirections) {
        @Override
        public Object execute(Jedis connection) {
        return connection.evalsha(sha1, keyCount, params);
        }
    }.run(keyCount, params);
    }
    
    @Override
    public Object evalsha(final String sha1, final List<String> keys, final List<String> args) {
    return new JedisClusterCommand<Object>(connectionHandler,
        timeout, maxRedirections) {
        @Override
        public Object execute(Jedis connection) {
        return connection.evalsha(sha1, keys, args);
        }
    }.run(keys.size(), keys.toArray(new String[keys.size()]));
    }
    
    @Override
    public Object evalsha(final String script, final String key) {
    return new JedisClusterCommand<Object>(connectionHandler,
        timeout, maxRedirections) {
        @Override
        public Object execute(Jedis connection) {
        return connection.evalsha(script);
        }
    }.run(key);
    }
    
    @Override
    public Boolean scriptExists(final String sha1, final String key) {
    return new JedisClusterCommand<Boolean>(connectionHandler,
        timeout, maxRedirections) {
        @Override
        public Boolean execute(Jedis connection) {
        return connection.scriptExists(sha1);
        }
    }.run(key);
    }
    
    @Override
    public List<Boolean> scriptExists(final String key, final String... sha1) {
    return new JedisClusterCommand<List<Boolean>>(connectionHandler,
        timeout, maxRedirections) {
        @Override
        public List<Boolean> execute(Jedis connection) {
        return connection.scriptExists(sha1);
        }
    }.run(key);
    }
    
    @Override
    public String scriptLoad(final String script, final String key) {
    return new JedisClusterCommand<String>(connectionHandler,
        timeout, maxRedirections) {
        @Override
        public String execute(Jedis connection) {
        return connection.scriptLoad(script);
        }
    }.run(key);
    }
}

    <|MERGE_RESOLUTION|>--- conflicted
+++ resolved
@@ -7,16 +7,8 @@
 
 import redis.clients.jedis.BinaryClient.LIST_POSITION;
 
-<<<<<<< HEAD
-public class JedisCluster implements JedisCommands {
-    public static final short HASHSLOTS = 16384;
-    private static final int DEFAULT_TIMEOUT = 1;
-    private static final int DEFAULT_MAX_REDIRECTIONS = 5;
-=======
-public class JedisCluster extends BinaryJedisCluster implements JedisCommands, 
+public class JedisCluster extends BinaryJedisCluster implements JedisCommands,
         JedisClusterScriptingCommands {
->>>>>>> 79d27ef6
-
 
     public JedisCluster(Set<HostAndPort> nodes, int timeout) {
 	super(nodes, timeout, DEFAULT_MAX_REDIRECTIONS);
@@ -1175,13 +1167,6 @@
 	}.run(key);
     }
 
-<<<<<<< HEAD
-    public Map<String, JedisPool> getClusterNodes() {
-	return connectionHandler.getNodes();
-    }
-
-=======
->>>>>>> 79d27ef6
     @Deprecated
     /**
      * This method is deprecated due to bug (scan cursor should be unsigned long)
