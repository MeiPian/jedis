package redis.clients.jedis;

import java.io.IOException;
import java.util.ArrayList;
import java.util.List;

import redis.clients.jedis.exceptions.JedisAskDataException;
import redis.clients.jedis.exceptions.JedisConnectionException;
import redis.clients.jedis.exceptions.JedisDataException;
import redis.clients.jedis.exceptions.JedisMovedDataException;
import redis.clients.util.RedisInputStream;
import redis.clients.util.RedisOutputStream;
import redis.clients.util.SafeEncoder;

public final class Protocol {

    private static final String ASK_RESPONSE = "ASK";
    private static final String MOVED_RESPONSE = "MOVED";
    public static final int DEFAULT_PORT = 6379;
    public static final int DEFAULT_SENTINEL_PORT = 26379;
    public static final int DEFAULT_TIMEOUT = 2000;
    public static final int DEFAULT_DATABASE = 0;

    public static final String CHARSET = "UTF-8";

    public static final byte DOLLAR_BYTE = '$';
    public static final byte ASTERISK_BYTE = '*';
    public static final byte PLUS_BYTE = '+';
    public static final byte MINUS_BYTE = '-';
    public static final byte COLON_BYTE = ':';

    public static final String SENTINEL_MASTERS = "masters";
    public static final String SENTINEL_GET_MASTER_ADDR_BY_NAME = "get-master-addr-by-name";
    public static final String SENTINEL_RESET = "reset";
    public static final String SENTINEL_SLAVES = "slaves";

    public static final String CLUSTER_NODES = "nodes";
    public static final String CLUSTER_MEET = "meet";
    public static final String CLUSTER_ADDSLOTS = "addslots";
    public static final String CLUSTER_DELSLOTS = "delslots";
    public static final String CLUSTER_INFO = "info";
    public static final String CLUSTER_GETKEYSINSLOT = "getkeysinslot";
    public static final String CLUSTER_SETSLOT = "setslot";
    public static final String CLUSTER_SETSLOT_NODE = "node";
    public static final String CLUSTER_SETSLOT_MIGRATING = "migrating";
    public static final String CLUSTER_SETSLOT_IMPORTING = "importing";
<<<<<<< HEAD
    
    public static final String PUBSUB_CHANNELS= "channels";
    public static final String PUBSUB_NUMSUB = "numsub";
    public static final String PUBSUB_NUM_PAT = "numpat";
    
    
=======

>>>>>>> 8fef62e2
    private Protocol() {
	// this prevent the class from instantiation
    }

    public static void sendCommand(final RedisOutputStream os,
	    final Command command, final byte[]... args) {
	sendCommand(os, command.raw, args);
    }

    private static void sendCommand(final RedisOutputStream os,
	    final byte[] command, final byte[]... args) {
	try {
	    os.write(ASTERISK_BYTE);
	    os.writeIntCrLf(args.length + 1);
	    os.write(DOLLAR_BYTE);
	    os.writeIntCrLf(command.length);
	    os.write(command);
	    os.writeCrLf();

	    for (final byte[] arg : args) {
		os.write(DOLLAR_BYTE);
		os.writeIntCrLf(arg.length);
		os.write(arg);
		os.writeCrLf();
	    }
	} catch (IOException e) {
	    throw new JedisConnectionException(e);
	}
    }

    private static void processError(final RedisInputStream is) {
	String message = is.readLine();
	// TODO: I'm not sure if this is the best way to do this.
	// Maybe Read only first 5 bytes instead?
	if (message.startsWith(MOVED_RESPONSE)) {
	    String[] movedInfo = parseTargetHostAndSlot(message);
	    throw new JedisMovedDataException(message, new HostAndPort(
		    movedInfo[1], Integer.valueOf(movedInfo[2])),
		    Integer.valueOf(movedInfo[0]));
	} else if (message.startsWith(ASK_RESPONSE)) {
	    String[] askInfo = parseTargetHostAndSlot(message);
	    throw new JedisAskDataException(message, new HostAndPort(
		    askInfo[1], Integer.valueOf(askInfo[2])),
		    Integer.valueOf(askInfo[0]));
	}
	throw new JedisDataException(message);
    }

    private static String[] parseTargetHostAndSlot(
	    String clusterRedirectResponse) {
	String[] response = new String[3];
	String[] messageInfo = clusterRedirectResponse.split(" ");
	String[] targetHostAndPort = messageInfo[2].split(":");
	response[0] = messageInfo[1];
	response[1] = targetHostAndPort[0];
	response[2] = targetHostAndPort[1];
	return response;
    }

    private static Object process(final RedisInputStream is) {
	try {
	    byte b = is.readByte();
	    if (b == MINUS_BYTE) {
		processError(is);
	    } else if (b == ASTERISK_BYTE) {
		return processMultiBulkReply(is);
	    } else if (b == COLON_BYTE) {
		return processInteger(is);
	    } else if (b == DOLLAR_BYTE) {
		return processBulkReply(is);
	    } else if (b == PLUS_BYTE) {
		return processStatusCodeReply(is);
	    } else {
		throw new JedisConnectionException("Unknown reply: " + (char) b);
	    }
	} catch (IOException e) {
	    throw new JedisConnectionException(e);
	}
	return null;
    }

    private static byte[] processStatusCodeReply(final RedisInputStream is) {
	return SafeEncoder.encode(is.readLine());
    }

    private static byte[] processBulkReply(final RedisInputStream is) {
	int len = Integer.parseInt(is.readLine());
	if (len == -1) {
	    return null;
	}
	byte[] read = new byte[len];
	int offset = 0;
	try {
	    while (offset < len) {
		int size = is.read(read, offset, (len - offset));
		if (size == -1)
		    throw new JedisConnectionException(
			    "It seems like server has closed the connection.");
		offset += size;
	    }
	    // read 2 more bytes for the command delimiter
	    is.readByte();
	    is.readByte();
	} catch (IOException e) {
	    throw new JedisConnectionException(e);
	}

	return read;
    }

    private static Long processInteger(final RedisInputStream is) {
	String num = is.readLine();
	return Long.valueOf(num);
    }

    private static List<Object> processMultiBulkReply(final RedisInputStream is) {
	int num = Integer.parseInt(is.readLine());
	if (num == -1) {
	    return null;
	}
	List<Object> ret = new ArrayList<Object>(num);
	for (int i = 0; i < num; i++) {
	    try {
		ret.add(process(is));
	    } catch (JedisDataException e) {
		ret.add(e);
	    }
	}
	return ret;
    }

    public static Object read(final RedisInputStream is) {
	return process(is);
    }

    public static final byte[] toByteArray(final boolean value) {
	return toByteArray(value ? 1 : 0);
    }

    public static final byte[] toByteArray(final int value) {
	return SafeEncoder.encode(String.valueOf(value));
    }

    public static final byte[] toByteArray(final long value) {
	return SafeEncoder.encode(String.valueOf(value));
    }

    public static final byte[] toByteArray(final double value) {
	return SafeEncoder.encode(String.valueOf(value));
    }

    public static enum Command {
	PING, SET, GET, QUIT, EXISTS, DEL, TYPE, FLUSHDB, KEYS, RANDOMKEY, RENAME, RENAMENX, RENAMEX, DBSIZE, EXPIRE, EXPIREAT, TTL, SELECT, MOVE, FLUSHALL, GETSET, MGET, SETNX, SETEX, MSET, MSETNX, DECRBY, DECR, INCRBY, INCR, APPEND, SUBSTR, HSET, HGET, HSETNX, HMSET, HMGET, HINCRBY, HEXISTS, HDEL, HLEN, HKEYS, HVALS, HGETALL, RPUSH, LPUSH, LLEN, LRANGE, LTRIM, LINDEX, LSET, LREM, LPOP, RPOP, RPOPLPUSH, SADD, SMEMBERS, SREM, SPOP, SMOVE, SCARD, SISMEMBER, SINTER, SINTERSTORE, SUNION, SUNIONSTORE, SDIFF, SDIFFSTORE, SRANDMEMBER, ZADD, ZRANGE, ZREM, ZINCRBY, ZRANK, ZREVRANK, ZREVRANGE, ZCARD, ZSCORE, MULTI, DISCARD, EXEC, WATCH, UNWATCH, SORT, BLPOP, BRPOP, AUTH, SUBSCRIBE, PUBLISH, UNSUBSCRIBE, PSUBSCRIBE, PUNSUBSCRIBE, PUBSUB, ZCOUNT, ZRANGEBYSCORE, ZREVRANGEBYSCORE, ZREMRANGEBYRANK, ZREMRANGEBYSCORE, ZUNIONSTORE, ZINTERSTORE, SAVE, BGSAVE, BGREWRITEAOF, LASTSAVE, SHUTDOWN, INFO, MONITOR, SLAVEOF, CONFIG, STRLEN, SYNC, LPUSHX, PERSIST, RPUSHX, ECHO, LINSERT, DEBUG, BRPOPLPUSH, SETBIT, GETBIT, SETRANGE, GETRANGE, EVAL, EVALSHA, SCRIPT, SLOWLOG, OBJECT, BITCOUNT, BITOP, SENTINEL, DUMP, RESTORE, PEXPIRE, PEXPIREAT, PTTL, INCRBYFLOAT, PSETEX, CLIENT, TIME, MIGRATE, HINCRBYFLOAT, SCAN, HSCAN, SSCAN, ZSCAN, WAIT, CLUSTER, ASKING;

	public final byte[] raw;

	Command() {
	    raw = SafeEncoder.encode(this.name());
	}
    }

    public static enum Keyword {
	AGGREGATE, ALPHA, ASC, BY, DESC, GET, LIMIT, MESSAGE, NO, NOSORT, PMESSAGE, PSUBSCRIBE, PUNSUBSCRIBE, OK, ONE, QUEUED, SET, STORE, SUBSCRIBE, UNSUBSCRIBE, WEIGHTS, WITHSCORES, RESETSTAT, RESET, FLUSH, EXISTS, LOAD, KILL, LEN, REFCOUNT, ENCODING, IDLETIME, AND, OR, XOR, NOT, GETNAME, SETNAME, LIST, MATCH, COUNT;
	public final byte[] raw;

	Keyword() {
	    raw = SafeEncoder.encode(this.name().toLowerCase());
	}
    }
}<|MERGE_RESOLUTION|>--- conflicted
+++ resolved
@@ -44,16 +44,10 @@
     public static final String CLUSTER_SETSLOT_NODE = "node";
     public static final String CLUSTER_SETSLOT_MIGRATING = "migrating";
     public static final String CLUSTER_SETSLOT_IMPORTING = "importing";
-<<<<<<< HEAD
-    
     public static final String PUBSUB_CHANNELS= "channels";
     public static final String PUBSUB_NUMSUB = "numsub";
     public static final String PUBSUB_NUM_PAT = "numpat";
-    
-    
-=======
-
->>>>>>> 8fef62e2
+
     private Protocol() {
 	// this prevent the class from instantiation
     }
@@ -190,7 +184,7 @@
     }
 
     public static final byte[] toByteArray(final boolean value) {
-	return toByteArray(value ? 1 : 0);
+    return toByteArray(value ? 1 : 0);
     }
 
     public static final byte[] toByteArray(final int value) {
@@ -206,7 +200,7 @@
     }
 
     public static enum Command {
-	PING, SET, GET, QUIT, EXISTS, DEL, TYPE, FLUSHDB, KEYS, RANDOMKEY, RENAME, RENAMENX, RENAMEX, DBSIZE, EXPIRE, EXPIREAT, TTL, SELECT, MOVE, FLUSHALL, GETSET, MGET, SETNX, SETEX, MSET, MSETNX, DECRBY, DECR, INCRBY, INCR, APPEND, SUBSTR, HSET, HGET, HSETNX, HMSET, HMGET, HINCRBY, HEXISTS, HDEL, HLEN, HKEYS, HVALS, HGETALL, RPUSH, LPUSH, LLEN, LRANGE, LTRIM, LINDEX, LSET, LREM, LPOP, RPOP, RPOPLPUSH, SADD, SMEMBERS, SREM, SPOP, SMOVE, SCARD, SISMEMBER, SINTER, SINTERSTORE, SUNION, SUNIONSTORE, SDIFF, SDIFFSTORE, SRANDMEMBER, ZADD, ZRANGE, ZREM, ZINCRBY, ZRANK, ZREVRANK, ZREVRANGE, ZCARD, ZSCORE, MULTI, DISCARD, EXEC, WATCH, UNWATCH, SORT, BLPOP, BRPOP, AUTH, SUBSCRIBE, PUBLISH, UNSUBSCRIBE, PSUBSCRIBE, PUNSUBSCRIBE, PUBSUB, ZCOUNT, ZRANGEBYSCORE, ZREVRANGEBYSCORE, ZREMRANGEBYRANK, ZREMRANGEBYSCORE, ZUNIONSTORE, ZINTERSTORE, SAVE, BGSAVE, BGREWRITEAOF, LASTSAVE, SHUTDOWN, INFO, MONITOR, SLAVEOF, CONFIG, STRLEN, SYNC, LPUSHX, PERSIST, RPUSHX, ECHO, LINSERT, DEBUG, BRPOPLPUSH, SETBIT, GETBIT, SETRANGE, GETRANGE, EVAL, EVALSHA, SCRIPT, SLOWLOG, OBJECT, BITCOUNT, BITOP, SENTINEL, DUMP, RESTORE, PEXPIRE, PEXPIREAT, PTTL, INCRBYFLOAT, PSETEX, CLIENT, TIME, MIGRATE, HINCRBYFLOAT, SCAN, HSCAN, SSCAN, ZSCAN, WAIT, CLUSTER, ASKING;
+	PING, SET, GET, QUIT, EXISTS, DEL, TYPE, FLUSHDB, KEYS, RANDOMKEY, RENAME, RENAMENX, RENAMEX, DBSIZE, EXPIRE, EXPIREAT, TTL, SELECT, MOVE, FLUSHALL, GETSET, MGET, SETNX, SETEX, MSET, MSETNX, DECRBY, DECR, INCRBY, INCR, APPEND, SUBSTR, HSET, HGET, HSETNX, HMSET, HMGET, HINCRBY, HEXISTS, HDEL, HLEN, HKEYS, HVALS, HGETALL, RPUSH, LPUSH, LLEN, LRANGE, LTRIM, LINDEX, LSET, LREM, LPOP, RPOP, RPOPLPUSH, SADD, SMEMBERS, SREM, SPOP, SMOVE, SCARD, SISMEMBER, SINTER, SINTERSTORE, SUNION, SUNIONSTORE, SDIFF, SDIFFSTORE, SRANDMEMBER, ZADD, ZRANGE, ZREM, ZINCRBY, ZRANK, ZREVRANK, ZREVRANGE, ZCARD, ZSCORE, MULTI, DISCARD, EXEC, WATCH, UNWATCH, SORT, BLPOP, BRPOP, AUTH, SUBSCRIBE, PUBLISH, UNSUBSCRIBE, PSUBSCRIBE, PUNSUBSCRIBE, ZCOUNT, ZRANGEBYSCORE, ZREVRANGEBYSCORE, ZREMRANGEBYRANK, ZREMRANGEBYSCORE, ZUNIONSTORE, ZINTERSTORE, SAVE, BGSAVE, BGREWRITEAOF, LASTSAVE, SHUTDOWN, INFO, MONITOR, SLAVEOF, CONFIG, STRLEN, SYNC, LPUSHX, PERSIST, RPUSHX, ECHO, LINSERT, DEBUG, BRPOPLPUSH, SETBIT, GETBIT, SETRANGE, GETRANGE, EVAL, EVALSHA, SCRIPT, SLOWLOG, OBJECT, BITCOUNT, BITOP, SENTINEL, DUMP, RESTORE, PEXPIRE, PEXPIREAT, PTTL, INCRBYFLOAT, PSETEX, CLIENT, TIME, MIGRATE, HINCRBYFLOAT, SCAN, HSCAN, SSCAN, ZSCAN, WAIT, CLUSTER, ASKING;
 
 	public final byte[] raw;
 
