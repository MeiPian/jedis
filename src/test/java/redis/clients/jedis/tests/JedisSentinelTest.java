package redis.clients.jedis.tests;

<<<<<<< HEAD
import static org.junit.Assert.assertEquals;
import static org.junit.Assert.assertFalse;
import static org.junit.Assert.assertTrue;

=======
import java.util.ArrayList;
>>>>>>> 7e1a1a70
import java.util.List;
import java.util.Map;

import org.junit.After;
import org.junit.Before;
import org.junit.Test;

import redis.clients.jedis.HostAndPort;
import redis.clients.jedis.Jedis;
import redis.clients.jedis.tests.utils.JedisSentinelTestUtil;

public class JedisSentinelTest extends JedisTestBase {
	private static final String MASTER_NAME = "mymaster";

	protected static HostAndPort master = HostAndPortUtil.getRedisServers()
			.get(0);
	protected static HostAndPort slave = HostAndPortUtil.getRedisServers()
			.get(1);
	protected static HostAndPort sentinel = HostAndPortUtil
			.getSentinelServers().get(0);

	protected static Jedis masterJedis;
	protected static Jedis slaveJedis;
	protected static Jedis sentinelJedis;

	@Before
	public void setup() throws InterruptedException {
		masterJedis = new Jedis(master.getHost(), master.getPort());

		slaveJedis = new Jedis(slave.getHost(), slave.getPort());
		slaveJedis.auth("foobared");
		slaveJedis.configSet("masterauth", "foobared");
		slaveJedis.slaveof(master.getHost(), master.getPort());

		List<HostAndPort> slaves = new ArrayList<HostAndPort>();
		slaves.add(slave);

		JedisSentinelTestUtil.waitForSentinelRecognizeRedisReplication(sentinel,
				MASTER_NAME, master, slaves);
		
		// No need to wait for sentinels to recognize each other
	}

	@After
	public void clear() throws InterruptedException {
		Jedis j = new Jedis("localhost", 6380);
		j.auth("foobared");
		j.slaveofNoOne();

		JedisSentinelTestUtil.waitForSentinelRecognizeRedisReplication(sentinel,
				MASTER_NAME, master, new ArrayList<HostAndPort>());
	}

	@Test
	public void sentinel() {
		Jedis j = new Jedis("localhost", 26379);
		List<Map<String, String>> masters = j.sentinelMasters();
		final String masterName = masters.get(0).get("name");

		assertEquals(MASTER_NAME, masterName);

		List<String> masterHostAndPort = j
				.sentinelGetMasterAddrByName(masterName);
		assertEquals("127.0.0.1", masterHostAndPort.get(0));
		assertEquals("6379", masterHostAndPort.get(1));

		List<Map<String, String>> slaves = j.sentinelSlaves(masterName);
		assertTrue(slaves.size() > 0);
		assertEquals("6379", slaves.get(0).get("master-port"));

		List<? extends Object> isMasterDownByAddr = j
				.sentinelIsMasterDownByAddr("127.0.0.1", 6379);
		assertEquals(Long.valueOf(0), (Long) isMasterDownByAddr.get(0));
		assertFalse("?".equals(isMasterDownByAddr.get(1)));

		isMasterDownByAddr = j.sentinelIsMasterDownByAddr("127.0.0.1", 1);
		assertEquals(Long.valueOf(0), (Long) isMasterDownByAddr.get(0));
		assertTrue("?".equals(isMasterDownByAddr.get(1)));

		// DO NOT RE-RUN TEST TOO FAST, RESET TAKES SOME TIME TO... RESET
		assertEquals(Long.valueOf(1), j.sentinelReset(masterName));
		assertEquals(Long.valueOf(0), j.sentinelReset("woof" + masterName));

	}
}<|MERGE_RESOLUTION|>--- conflicted
+++ resolved
@@ -1,13 +1,6 @@
 package redis.clients.jedis.tests;
 
-<<<<<<< HEAD
-import static org.junit.Assert.assertEquals;
-import static org.junit.Assert.assertFalse;
-import static org.junit.Assert.assertTrue;
-
-=======
 import java.util.ArrayList;
->>>>>>> 7e1a1a70
 import java.util.List;
 import java.util.Map;
 
@@ -20,76 +13,61 @@
 import redis.clients.jedis.tests.utils.JedisSentinelTestUtil;
 
 public class JedisSentinelTest extends JedisTestBase {
-	private static final String MASTER_NAME = "mymaster";
+    private static final String MASTER_NAME = "mymaster";
 
-	protected static HostAndPort master = HostAndPortUtil.getRedisServers()
-			.get(0);
-	protected static HostAndPort slave = HostAndPortUtil.getRedisServers()
-			.get(1);
-	protected static HostAndPort sentinel = HostAndPortUtil
-			.getSentinelServers().get(0);
+    protected static HostAndPort master = HostAndPortUtil.getRedisServers()
+	    .get(0);
+    protected static HostAndPort slave = HostAndPortUtil.getRedisServers().get(
+	    1);
+    protected static HostAndPort sentinel = HostAndPortUtil
+	    .getSentinelServers().get(0);
 
-	protected static Jedis masterJedis;
-	protected static Jedis slaveJedis;
-	protected static Jedis sentinelJedis;
+    protected static Jedis masterJedis;
+    protected static Jedis slaveJedis;
+    protected static Jedis sentinelJedis;
 
-	@Before
-	public void setup() throws InterruptedException {
-		masterJedis = new Jedis(master.getHost(), master.getPort());
+    @Before
+    public void setup() throws InterruptedException {
+	masterJedis = new Jedis(master.getHost(), master.getPort());
 
-		slaveJedis = new Jedis(slave.getHost(), slave.getPort());
-		slaveJedis.auth("foobared");
-		slaveJedis.configSet("masterauth", "foobared");
-		slaveJedis.slaveof(master.getHost(), master.getPort());
+	slaveJedis = new Jedis(slave.getHost(), slave.getPort());
+	slaveJedis.auth("foobared");
+	slaveJedis.configSet("masterauth", "foobared");
+	slaveJedis.slaveof(master.getHost(), master.getPort());
 
-		List<HostAndPort> slaves = new ArrayList<HostAndPort>();
-		slaves.add(slave);
+	List<HostAndPort> slaves = new ArrayList<HostAndPort>();
+	slaves.add(slave);
 
-		JedisSentinelTestUtil.waitForSentinelRecognizeRedisReplication(sentinel,
-				MASTER_NAME, master, slaves);
-		
-		// No need to wait for sentinels to recognize each other
-	}
+	JedisSentinelTestUtil.waitForSentinelRecognizeRedisReplication(
+		sentinel, MASTER_NAME, master, slaves);
+    }
 
-	@After
-	public void clear() throws InterruptedException {
-		Jedis j = new Jedis("localhost", 6380);
-		j.auth("foobared");
-		j.slaveofNoOne();
+    @After
+    public void clear() throws InterruptedException {
+	Jedis j = new Jedis("localhost", 6380);
+	j.auth("foobared");
+	j.slaveofNoOne();
+    }
 
-		JedisSentinelTestUtil.waitForSentinelRecognizeRedisReplication(sentinel,
-				MASTER_NAME, master, new ArrayList<HostAndPort>());
-	}
+    @Test
+    public void sentinel() {
+	Jedis j = new Jedis("localhost", 26379);
+	List<Map<String, String>> masters = j.sentinelMasters();
+	final String masterName = masters.get(0).get("name");
 
-	@Test
-	public void sentinel() {
-		Jedis j = new Jedis("localhost", 26379);
-		List<Map<String, String>> masters = j.sentinelMasters();
-		final String masterName = masters.get(0).get("name");
+	assertEquals(MASTER_NAME, masterName);
 
-		assertEquals(MASTER_NAME, masterName);
+	List<String> masterHostAndPort = j
+		.sentinelGetMasterAddrByName(masterName);
+	assertEquals("127.0.0.1", masterHostAndPort.get(0));
+	assertEquals("6379", masterHostAndPort.get(1));
 
-		List<String> masterHostAndPort = j
-				.sentinelGetMasterAddrByName(masterName);
-		assertEquals("127.0.0.1", masterHostAndPort.get(0));
-		assertEquals("6379", masterHostAndPort.get(1));
+	List<Map<String, String>> slaves = j.sentinelSlaves(masterName);
+	assertTrue(slaves.size() > 0);
+	assertEquals("6379", slaves.get(0).get("master-port"));
 
-		List<Map<String, String>> slaves = j.sentinelSlaves(masterName);
-		assertTrue(slaves.size() > 0);
-		assertEquals("6379", slaves.get(0).get("master-port"));
-
-		List<? extends Object> isMasterDownByAddr = j
-				.sentinelIsMasterDownByAddr("127.0.0.1", 6379);
-		assertEquals(Long.valueOf(0), (Long) isMasterDownByAddr.get(0));
-		assertFalse("?".equals(isMasterDownByAddr.get(1)));
-
-		isMasterDownByAddr = j.sentinelIsMasterDownByAddr("127.0.0.1", 1);
-		assertEquals(Long.valueOf(0), (Long) isMasterDownByAddr.get(0));
-		assertTrue("?".equals(isMasterDownByAddr.get(1)));
-
-		// DO NOT RE-RUN TEST TOO FAST, RESET TAKES SOME TIME TO... RESET
-		assertEquals(Long.valueOf(1), j.sentinelReset(masterName));
-		assertEquals(Long.valueOf(0), j.sentinelReset("woof" + masterName));
-
-	}
+	// DO NOT RE-RUN TEST TOO FAST, RESET TAKES SOME TIME TO... RESET
+	assertEquals(Long.valueOf(1), j.sentinelReset(masterName));
+	assertEquals(Long.valueOf(0), j.sentinelReset("woof" + masterName));
+    }
 }